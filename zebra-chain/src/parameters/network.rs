--- conflicted
+++ resolved
@@ -63,7 +63,6 @@
     Testnet(Arc<NetworkParameters>),
 }
 
-<<<<<<< HEAD
 #[derive(Clone, Debug, Default, Eq, PartialEq, Hash, Serialize, Deserialize)]
 #[cfg_attr(any(test, feature = "proptest-impl"), derive(Arbitrary))]
 pub struct NetworkParameters {
@@ -78,8 +77,6 @@
     }
 }
 
-=======
->>>>>>> 3bef54b7
 use zcash_primitives::consensus::{Network as ZcashPrimitivesNetwork, Parameters as _};
 impl Network {
     /// Returns the human-readable prefix for Base58Check-encoded transparent
@@ -101,7 +98,6 @@
     /// Returns false otherwise.
     ///
     /// Part of the consensus rules at <https://zips.z.cash/protocol/protocol.pdf#blockheader>
-<<<<<<< HEAD
     pub fn is_max_block_time_enforced(&self, height: block::Height) -> bool {
         match self {
             Network::Mainnet => true,
@@ -110,20 +106,6 @@
     }
 }
 
-// impl NetworkSubsetExt for Network {
-//     type NetworkOffload = ZcashPrimitivesNetwork;
-// }
-
-=======
-    pub fn is_max_block_time_enforced(self, height: block::Height) -> bool {
-        match self {
-            Network::Mainnet => true,
-            Network::Testnet => height >= super::TESTNET_MAX_TIME_START_HEIGHT,
-        }
-    }
-}
-
->>>>>>> 3bef54b7
 impl From<Network> for &'static str {
     fn from(network: Network) -> &'static str {
         match network {
