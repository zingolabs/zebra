--- conflicted
+++ resolved
@@ -480,20 +480,12 @@
 
     /// SPANDOC: Check that the testnet minimum difficulty is the PoWLimit {?height, ?threshold, ?hash}
     {
-<<<<<<< HEAD
-        assert_eq!(threshold, ExpandedDifficulty::target_difficulty_limit(Network::public_testnet()),
-=======
-        assert_eq!(threshold, Network::Testnet.target_difficulty_limit(),
->>>>>>> 3bef54b7
+        assert_eq!(threshold, Network::public_testnet().target_difficulty_limit(),
                    "testnet minimum difficulty thresholds should be equal to the PoWLimit. Hint: Blocks with large gaps are allowed to have the minimum difficulty, but it's not required.");
         // all blocks pass the minimum difficulty threshold, even if they aren't minimum
         // difficulty blocks, because it's the lowest permitted difficulty
         assert!(
-<<<<<<< HEAD
-            hash <= ExpandedDifficulty::target_difficulty_limit(Network::public_testnet()),
-=======
-            hash <= Network::Testnet.target_difficulty_limit(),
->>>>>>> 3bef54b7
+            hash <= Network::public_testnet().target_difficulty_limit(),
             "testnet minimum difficulty hashes must be less than the PoWLimit"
         );
     }
